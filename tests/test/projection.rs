--- conflicted
+++ resolved
@@ -228,13 +228,7 @@
                 }
             }
         } yields {
-<<<<<<< HEAD
-            // FIXME(rust-lang/chalk#234) -- there is really only one
-            // *reasonable* solution here, which is `Foo`, but we get
-            // confused because `(Trait1::Type)<S>` seems valid too.
-=======
             // Correct: Ambiguous because Out1 = Y and Out1 = S1 are both value.
->>>>>>> b40619b5
             "Ambiguous; no inference guidance"
         }
 
