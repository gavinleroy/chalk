[package]
name = "chalk-recursive"
<<<<<<< HEAD
version = "0.92.0-dev.0"
description = "Tracing Recursive solver for the Chalk project"
=======
version = "0.92.0"
description = "Recursive solver for the Chalk project"
>>>>>>> 14c0326e
license = "MIT OR Apache-2.0"
authors = ["Rust Compiler Team", "Chalk developers"]
repository = "https://github.com/rust-lang/chalk"
readme = "README.md"
keywords = ["compiler", "traits", "prolog"]
edition = "2018"

[dependencies]
rustc-hash = { version = "1.1.0" }
tracing = "0.1"
index_vec = "0.1.3"
fluid-let = "1.0.0"
serde = "=1.0.156"
itertools = "0.11"
ts-rs = { version = "6.2.0" }

chalk-derive = { version = "=0.92.0", path = "../chalk-derive" }
chalk-ir = { version = "=0.92.0", path = "../chalk-ir" }
chalk-solve = { version = "=0.92.0", path = "../chalk-solve", default-features = false }

# TODO put this behind a feature
argus = { version = "0.0.0", path = "../../crates/argus" }

[dev-dependencies]
# chalk-integration = { path = "../chalk-integration" }

[features]
default = ["tracing-full"]

tracing-full = ["chalk-solve/tracing-full"]<|MERGE_RESOLUTION|>--- conflicted
+++ resolved
@@ -1,12 +1,7 @@
 [package]
 name = "chalk-recursive"
-<<<<<<< HEAD
-version = "0.92.0-dev.0"
-description = "Tracing Recursive solver for the Chalk project"
-=======
 version = "0.92.0"
 description = "Recursive solver for the Chalk project"
->>>>>>> 14c0326e
 license = "MIT OR Apache-2.0"
 authors = ["Rust Compiler Team", "Chalk developers"]
 repository = "https://github.com/rust-lang/chalk"
